[package]
name = "os"
version = "0.1.0"
authors = ["Yifan Wu <shinbokuow@163.com>"]
edition = "2021"

# See more keys and their definitions at https://doc.rust-lang.org/cargo/reference/manifest.html

[dependencies]
<<<<<<< HEAD
riscv = { path = "vendor/riscv", features = ["inline-asm"] }
=======
riscv = { git = "https://github.com/rcore-os/riscv", features = ["inline-asm"] }
>>>>>>> d4e85f9f
lazy_static = { version = "1.4.0", features = ["spin_no_std"] }
log = "0.4"
buddy_system_allocator = "0.6"
bitflags = "1.2.1"
xmas-elf = "0.7.0"
spin = "0.7.0"
<<<<<<< HEAD
virtio-drivers = { version = "0.6.0" }
num_enum = { version = "0.5", default-features = false }
=======
virtio-drivers = { git = "https://github.com/rcore-os/virtio-drivers", rev = "4ee80e5" }
num_enum = { version = "0.5", default-features = false }
ext4_rs = { path = "libs/ext4_rs" }
>>>>>>> d4e85f9f
<|MERGE_RESOLUTION|>--- conflicted
+++ resolved
@@ -7,22 +7,13 @@
 # See more keys and their definitions at https://doc.rust-lang.org/cargo/reference/manifest.html
 
 [dependencies]
-<<<<<<< HEAD
-riscv = { path = "vendor/riscv", features = ["inline-asm"] }
-=======
 riscv = { git = "https://github.com/rcore-os/riscv", features = ["inline-asm"] }
->>>>>>> d4e85f9f
 lazy_static = { version = "1.4.0", features = ["spin_no_std"] }
 log = "0.4"
 buddy_system_allocator = "0.6"
 bitflags = "1.2.1"
 xmas-elf = "0.7.0"
 spin = "0.7.0"
-<<<<<<< HEAD
 virtio-drivers = { version = "0.6.0" }
 num_enum = { version = "0.5", default-features = false }
-=======
-virtio-drivers = { git = "https://github.com/rcore-os/virtio-drivers", rev = "4ee80e5" }
-num_enum = { version = "0.5", default-features = false }
-ext4_rs = { path = "libs/ext4_rs" }
->>>>>>> d4e85f9f
+ext4_rs = { path = "libs/ext4_rs" }