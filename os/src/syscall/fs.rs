use alloc::sync::Arc;
use core::{borrow::Borrow, cmp::min, mem::size_of, ptr};

use crate::{
    fs::{
<<<<<<< HEAD
        file::File,
        inode::{OSInode, Stat, ROOT_INODE},
        link,
        make_pipe,
        open_file,
        unlink,
        OpenFlags,
    },
    mm::{translated_byte_buffer, translated_refmut, translated_str, UserBuffer},
    syscall::Dirent,
    task::{current_task, current_user_token},
=======
        defs::OpenFlags,
        file::{cast_file_to_inode, cast_inode_to_file},
        inode::Stat,
        open_file,
        pipe::make_pipe,
        ROOT_INODE,
    },
    mm::{translated_byte_buffer, translated_refmut, translated_str, UserBuffer},
    syscall::{
        errno::{EACCES, EBADF, EBUSY, ENOENT, ENOTDIR},
        Dirent,
    },
    task::{current_process, current_task, current_user_token},
>>>>>>> d4e85f9f
};

pub const AT_FDCWD: i32 = -100;

/// write syscall
pub fn sys_write(fd: usize, buf: *const u8, len: usize) -> isize {
    trace!(
        "kernel:pid[{}] sys_write fd:{}",
        current_task().unwrap().pid.0,
        fd,
    );
    let token = current_user_token();
    let task = current_task().unwrap();
    let inner = task.inner_exclusive_access(file!(), line!());
    if fd >= inner.fd_table.len() {
        return EBADF;
    }
    if let Some(file) = &inner.fd_table[fd] {
        if !file.writable() {
            return EACCES;
        }
        let file = file.clone();
        // release current task TCB manually to avoid multi-borrow
        drop(inner);
        file.write(UserBuffer::new(translated_byte_buffer(token, buf, len))) as isize
    } else {
        EBADF
    }
}
/// read syscall
pub fn sys_read(fd: usize, buf: *const u8, len: usize) -> isize {
    trace!(
        "kernel:pid[{}] sys_read fd:{}",
        current_task().unwrap().pid.0,
        fd,
    );
    let token = current_user_token();
    let task = current_task().unwrap();
    let inner = task.inner_exclusive_access(file!(), line!());
    if fd >= inner.fd_table.len() {
        return EBADF;
    }
    if let Some(file) = &inner.fd_table[fd] {
        let file = file.clone();
        if !file.readable() {
            return EACCES;
        }
        // release current task TCB manually to avoid multi-borrow
        drop(inner);
        trace!("kernel: sys_read .. file.read");
        file.read(UserBuffer::new(translated_byte_buffer(token, buf, len))) as isize
    } else {
        EBADF
    }
}
/// openat sys
<<<<<<< HEAD
pub fn sys_open(path: *const u8, flags: u32) -> isize {
    trace!("kernel:pid[{}] sys_open", current_task().unwrap().pid.0);
    let task = current_task().unwrap();
=======
pub fn sys_open(path: *const u8, flags: i32) -> isize {
    trace!(
        "kernel:pid[{}] sys_open",
        current_task().unwrap().process.upgrade().unwrap().getpid()
    );
    let process = current_process();
>>>>>>> d4e85f9f
    let token = current_user_token();
    debug!("kernel: sys_open path: {:?}", path);
    let path = translated_str(token, path);
    let curdir = process.inner_exclusive_access().work_dir.clone();
    if let Some(dentry) = open_file(
        curdir.inode(),
        path.as_str(),
        OpenFlags::from_bits(flags).unwrap(),
    ) {
<<<<<<< HEAD
        let mut inner = task.inner_exclusive_access(file!(), line!());
=======
        let inode = dentry.inode();
        let mut inner = process.inner_exclusive_access();
>>>>>>> d4e85f9f
        let fd = inner.alloc_fd();
        let file = cast_inode_to_file(inode).unwrap();
        inner.fd_table[fd] = Some(file);
        fd as isize
    } else {
        ENOENT
    }
}
<<<<<<< HEAD
pub fn sys_openat(dirfd: i32, path: *const u8, flags: u32) -> isize {
    trace!("kernel:pid[{}] sys_openat", current_task().unwrap().pid.0);
=======
pub fn sys_openat(dirfd: i32, path: *const u8, flags: i32) -> isize {
    trace!(
        "kernel:pid[{}] sys_openat",
        current_task().unwrap().process.upgrade().unwrap().getpid()
    );
>>>>>>> d4e85f9f
    if dirfd == AT_FDCWD {
        return sys_open(path, flags);
    }
    let dirfd = dirfd as usize;
    let task = current_task().unwrap();
    let mut inner = task.inner_exclusive_access(file!(), line!());
    if dirfd >= inner.fd_table.len() {
        return EBADF;
    }
    if inner.fd_table[dirfd].is_none() {
        return EBADF;
    }
    let dir = inner.fd_table[dirfd].as_ref().unwrap().clone();
    // TODO: 好像无法判断是否是目录
    // if !dir.is_dir() {
    //     return -1;
    // }
    let inode = cast_file_to_inode(dir).unwrap();
    let token = inner.memory_set.token();
    let path = translated_str(token, path);
    if let Some(dentry) = open_file(inode, path.as_str(), OpenFlags::from_bits(flags).unwrap()) {
        let fd = inner.alloc_fd();
        let inode = dentry.inode();
        let file = cast_inode_to_file(inode).unwrap();
        inner.fd_table[fd] = Some(file);
        fd as isize
    } else {
        ENOENT
    }
}
/// close syscall
pub fn sys_close(fd: usize) -> isize {
    trace!(
        "kernel:pid[{}] sys_close fd:{}",
        current_task().unwrap().pid.0,
        fd,
    );
    let task = current_task().unwrap();
    let mut inner = task.inner_exclusive_access(file!(), line!());
    if fd >= inner.fd_table.len() {
        return EBADF;
    }
    if inner.fd_table[fd].is_none() {
        return EBADF;
    }
    inner.fd_table[fd].take();
    0
}
/// pipe syscall
pub fn sys_pipe(pipe: *mut u32) -> isize {
    trace!("kernel:pid[{}] sys_pipe", current_task().unwrap().pid.0);
    let task = current_task().unwrap();
    let token = current_user_token();
    let mut inner = task.inner_exclusive_access(file!(), line!());
    let (pipe_read, pipe_write) = make_pipe();
    let read_fd = inner.alloc_fd();
    inner.fd_table[read_fd] = Some(pipe_read);
    let write_fd = inner.alloc_fd();
    inner.fd_table[write_fd] = Some(pipe_write);
    *translated_refmut(token, pipe) = read_fd as u32;
    *translated_refmut(token, unsafe { pipe.add(1) }) = write_fd as u32;
    0
}
/// dup syscall
pub fn sys_dup(fd: usize) -> isize {
    trace!("kernel:pid[{}] sys_dup", current_task().unwrap().pid.0);
    let task = current_task().unwrap();
    let mut inner = task.inner_exclusive_access(file!(), line!());
    if fd >= inner.fd_table.len() {
        return EBADF;
    }
    if inner.fd_table[fd].is_none() {
        return EBADF;
    }
    let new_fd = inner.alloc_fd();
    inner.fd_table[new_fd] = Some(Arc::clone(inner.fd_table[fd].as_ref().unwrap()));
    new_fd as isize
}

/// dup3 syscall
pub fn sys_dup3(fd: usize, new_fd: usize) -> isize {
    trace!("kernel:pid[{}] sys_dup3", current_task().unwrap().pid.0);
    let task = current_task().unwrap();
    let mut inner = task.inner_exclusive_access(file!(), line!());
    if fd >= inner.fd_table.len() {
        return EBADF;
    }
    if inner.fd_table[fd].is_none() {
        return EBADF;
    }
    while inner.fd_table.len() <= new_fd {
        inner.fd_table.push(None);
    }
    if inner.fd_table[new_fd].is_some() {
        return EBUSY;
    }
    inner.fd_table[new_fd] = Some(Arc::clone(inner.fd_table[fd].as_ref().unwrap()));
    new_fd as isize
}

/// YOUR JOB: Implement fstat.
pub fn sys_fstat(fd: usize, st: *mut Stat) -> isize {
    trace!("kernel:pid[{}] sys_fstat", current_task().unwrap().pid.0);
    let task = current_task().unwrap();
    let inner = task.inner_exclusive_access(file!(), line!());
    if fd >= inner.fd_table.len() {
        return EBADF;
    }
    if inner.fd_table[fd].is_none() {
        return EBADF;
    }
    if let Some(file) = &inner.fd_table[fd] {
        let file = file.clone();
        let stat = file.fstat();
        if stat.is_none() {
            return EBADF;
        }
        let stat = stat.unwrap();
        let mut v =
            translated_byte_buffer(inner.get_user_token(), st as *const u8, size_of::<Stat>());
        unsafe {
            let mut p = stat.borrow() as *const Stat as *const u8;
            for slice in v.iter_mut() {
                let len = slice.len();
                ptr::copy_nonoverlapping(p, slice.as_mut_ptr(), len);
                p = p.add(len);
            }
        }
    }
    0
}

/// YOUR JOB: Implement linkat.
pub fn sys_linkat(old_name: *const u8, new_name: *const u8) -> isize {
    trace!("kernel:pid[{}] sys_linkat", current_task().unwrap().pid.0);
    let token = current_user_token();
    let old_name = translated_str(token, old_name);
    let new_name = translated_str(token, new_name);
    let curdir = current_process().inner_exclusive_access().work_dir.clone();
    let target = curdir.inode().lookup(old_name.as_str()).unwrap();
    if curdir.inode().link(&new_name, target) {
        0
    } else {
        ENOENT
    }
}

/// YOUR JOB: Implement unlinkat.
pub fn sys_unlinkat(name: *const u8) -> isize {
    trace!("kernel:pid[{}] sys_unlinkat", current_task().unwrap().pid.0);
    let token = current_user_token();
    let name = translated_str(token, name);
    let curdir = current_process().inner_exclusive_access().work_dir.clone();
    if curdir.inode().unlink(&name) {
        0
    } else {
        ENOENT
    }
}

pub fn sys_getcwd(buf: *mut u8, len: usize) -> isize {
    trace!("kernel:pid[{}] sys_getcwd", current_task().unwrap().pid.0);
    let token = current_user_token();
    if let path = current_task()
        .unwrap()
        .inner_exclusive_access(file!(), line!())
        .work_dir
        .clone()
        .name()
    {
        let len = core::cmp::min(len, path.len());
        let mut v = translated_byte_buffer(token, buf, len);
        unsafe {
            let mut p = path.as_bytes().as_ptr();
            for slice in v.iter_mut() {
                let len = slice.len();
                ptr::copy_nonoverlapping(p, slice.as_mut_ptr(), len);
                p = p.add(len);
            }
        }
        buf as isize
    } else {
        ENOENT
    }
}

pub fn sys_chdir(path: *const u8) -> isize {
    trace!("kernel:pid[{}] sys_chdir", current_task().unwrap().pid.0);
    let token = current_user_token();
    let path = translated_str(token, path);
    let task = current_task().unwrap();
    let mut inner = task.inner_exclusive_access(file!(), line!());
    let dir = inner.work_dir.clone();
    let inode = dir.inode();
    let dir = open_file(inode, &path, OpenFlags::O_RDWR | OpenFlags::O_DIRECTORY);
    inner.work_dir = dir.unwrap();
    0
}

pub fn sys_mkdirat64(dirfd: i32, path: *const u8, _mode: u32) -> isize {
    trace!("kernel:pid[{}] sys_mkdirat", current_task().unwrap().pid.0);
    let task = current_task().unwrap();
    let mut inner = task.inner_exclusive_access(file!(), line!());
    let inode;
    if dirfd == AT_FDCWD {
        inode = ROOT_INODE.clone();
    } else {
        let dirfd = dirfd as usize;
        if dirfd >= inner.fd_table.len() {
            return EBADF;
        }
        if inner.fd_table[dirfd].is_none() {
            return EBADF;
        }
        let dir = inner.fd_table[dirfd].as_ref().unwrap().clone();
        if !dir.is_dir() {
            return ENOTDIR;
        }
        inode = cast_file_to_inode(dir).unwrap();
    }
    let token = inner.memory_set.token();
    let path = translated_str(token, path);
    if let Some(_) = open_file(inode.clone(), &path, OpenFlags::O_RDONLY) {
        return -1;
    }
    if let Some(dentry) = open_file(
        inode.clone(),
        &path,
        OpenFlags::O_DIRECTORY | OpenFlags::O_CREAT,
    ) {
        let fd = inner.alloc_fd();
        let inode = dentry.inode();
        let file = cast_inode_to_file(inode).unwrap();
        inner.fd_table[fd] = Some(file);
        fd as isize
    } else {
        EACCES //TODO: to be confirmed
    }
}

pub fn sys_getdents64(dirfd: i32, buf: *mut u8, len: usize) -> isize {
    trace!(
        "kernel:pid[{}] sys_getdents64",
        current_task().unwrap().pid.0
    );
    let task = current_task().unwrap();
    let inner = task.inner_exclusive_access(file!(), line!());
    let inode;
    if dirfd == AT_FDCWD {
        inode = ROOT_INODE.clone();
    } else {
        let dirfd = dirfd as usize;
        if dirfd >= inner.fd_table.len() {
            return EBADF;
        }
        if inner.fd_table[dirfd].is_none() {
            return EBADF;
        }
        let dir = inner.fd_table[dirfd].as_ref().unwrap().clone();
        if !dir.is_dir() {
            return ENOTDIR;
        }
        inode = cast_file_to_inode(dir).unwrap();
    }
    let token = inner.memory_set.token();
    let mut v = translated_byte_buffer(token, buf, len);
    let mut read_size = 0usize;
    let mut offset_in_slice = 0usize;
    let mut slice_index = 0usize;
    let mut is_end = true;
    for name in inode.ls() {
        let dirent_len = 19 + name.len() + 1;
        if read_size + dirent_len > len {
            is_end = false;
            break;
        }
        // TODO: 这里 vec 的长度不同会导致内核 LoadPageFault，先这样处理
        let mut mbuf = [0u8; 35];
        let mut p = mbuf.as_mut() as *mut [u8] as *mut u8;
        let dirent = p as *mut Dirent;
        unsafe {
            *dirent = Dirent::new(read_size + dirent_len, dirent_len as u16, &name);
        }
        let mut copy_len = 0;
        while copy_len < dirent_len {
            let copy_size = min(
                dirent_len - copy_len,
                v[slice_index].len() - offset_in_slice,
            );
            unsafe {
                ptr::copy_nonoverlapping(
                    p,
                    v[slice_index][offset_in_slice..].as_mut_ptr(),
                    copy_size,
                );
                p = p.add(copy_size);
            }
            read_size += copy_size;
            offset_in_slice += copy_size;
            copy_len += copy_size;
            if offset_in_slice == v[slice_index].len() {
                offset_in_slice = 0;
                slice_index += 1;
                if slice_index == v.len() {
                    break;
                }
            }
        }
    }
    if is_end {
        0
    } else {
        read_size as isize
    }
}

<<<<<<< HEAD
pub fn sys_umount2(target: *const u8, flags: i32) -> isize {
    trace!("kernel:pid[{}] sys_umount2", current_task().unwrap().pid.0);
=======
pub fn sys_umount2(_target: *const u8, _flags: i32) -> isize {
    trace!(
        "kernel:pid[{}] sys_umount2",
        current_task().unwrap().process.upgrade().unwrap().getpid()
    );
>>>>>>> d4e85f9f
    0
}

pub fn sys_mount(
<<<<<<< HEAD
    source: *const u8, target: *const u8, fs: *const u8, flags: u32, data: *const u8,
=======
    _source: *const u8, _target: *const u8, _fs: *const u8, _flags: u32, _data: *const u8,
>>>>>>> d4e85f9f
) -> isize {
    trace!("kernel:pid[{}] sys_mount", current_task().unwrap().pid.0);
    0
}<|MERGE_RESOLUTION|>--- conflicted
+++ resolved
@@ -3,19 +3,6 @@
 
 use crate::{
     fs::{
-<<<<<<< HEAD
-        file::File,
-        inode::{OSInode, Stat, ROOT_INODE},
-        link,
-        make_pipe,
-        open_file,
-        unlink,
-        OpenFlags,
-    },
-    mm::{translated_byte_buffer, translated_refmut, translated_str, UserBuffer},
-    syscall::Dirent,
-    task::{current_task, current_user_token},
-=======
         defs::OpenFlags,
         file::{cast_file_to_inode, cast_inode_to_file},
         inode::Stat,
@@ -29,7 +16,6 @@
         Dirent,
     },
     task::{current_process, current_task, current_user_token},
->>>>>>> d4e85f9f
 };
 
 pub const AT_FDCWD: i32 = -100;
@@ -86,18 +72,12 @@
     }
 }
 /// openat sys
-<<<<<<< HEAD
-pub fn sys_open(path: *const u8, flags: u32) -> isize {
-    trace!("kernel:pid[{}] sys_open", current_task().unwrap().pid.0);
-    let task = current_task().unwrap();
-=======
 pub fn sys_open(path: *const u8, flags: i32) -> isize {
     trace!(
         "kernel:pid[{}] sys_open",
         current_task().unwrap().process.upgrade().unwrap().getpid()
     );
     let process = current_process();
->>>>>>> d4e85f9f
     let token = current_user_token();
     debug!("kernel: sys_open path: {:?}", path);
     let path = translated_str(token, path);
@@ -107,12 +87,8 @@
         path.as_str(),
         OpenFlags::from_bits(flags).unwrap(),
     ) {
-<<<<<<< HEAD
-        let mut inner = task.inner_exclusive_access(file!(), line!());
-=======
         let inode = dentry.inode();
         let mut inner = process.inner_exclusive_access();
->>>>>>> d4e85f9f
         let fd = inner.alloc_fd();
         let file = cast_inode_to_file(inode).unwrap();
         inner.fd_table[fd] = Some(file);
@@ -121,16 +97,11 @@
         ENOENT
     }
 }
-<<<<<<< HEAD
-pub fn sys_openat(dirfd: i32, path: *const u8, flags: u32) -> isize {
-    trace!("kernel:pid[{}] sys_openat", current_task().unwrap().pid.0);
-=======
 pub fn sys_openat(dirfd: i32, path: *const u8, flags: i32) -> isize {
     trace!(
         "kernel:pid[{}] sys_openat",
         current_task().unwrap().process.upgrade().unwrap().getpid()
     );
->>>>>>> d4e85f9f
     if dirfd == AT_FDCWD {
         return sys_open(path, flags);
     }
@@ -447,25 +418,16 @@
     }
 }
 
-<<<<<<< HEAD
-pub fn sys_umount2(target: *const u8, flags: i32) -> isize {
-    trace!("kernel:pid[{}] sys_umount2", current_task().unwrap().pid.0);
-=======
 pub fn sys_umount2(_target: *const u8, _flags: i32) -> isize {
     trace!(
         "kernel:pid[{}] sys_umount2",
         current_task().unwrap().process.upgrade().unwrap().getpid()
     );
->>>>>>> d4e85f9f
     0
 }
 
 pub fn sys_mount(
-<<<<<<< HEAD
-    source: *const u8, target: *const u8, fs: *const u8, flags: u32, data: *const u8,
-=======
     _source: *const u8, _target: *const u8, _fs: *const u8, _flags: u32, _data: *const u8,
->>>>>>> d4e85f9f
 ) -> isize {
     trace!("kernel:pid[{}] sys_mount", current_task().unwrap().pid.0);
     0
