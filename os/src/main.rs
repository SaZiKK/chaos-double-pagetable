--- conflicted
+++ resolved
@@ -57,15 +57,11 @@
 pub mod trap;
 pub mod utils;
 
-<<<<<<< HEAD
 use config::KERNEL_SPACE_OFFSET;
 use riscv::register::satp;
 
 global_asm!(include_str!("entry.S"));
-=======
-global_asm!(include_str!("entry.asm"));
 global_asm!(include_str!("link_initproc.S"));
->>>>>>> 2c5e014c
 
 fn clear_bss() {
     extern "C" {
@@ -93,41 +89,6 @@
 "#
     );
 }
-
-const ALL_TASKS: [&str; 32] = [
-    "read",
-    "clone",
-    "write",
-    "dup2",
-    "times",
-    "uname",
-    "wait",
-    "gettimeofday",
-    "waitpid",
-    "brk",
-    "getpid",
-    "fork",
-    "close",
-    "dup",
-    "exit",
-    "sleep",
-    "yield",
-    "getppid",
-    "open",
-    "openat",
-    "getcwd",
-    "execve",
-    "mkdir_",
-    "chdir",
-    "fstat",
-    "mmap",
-    "munmap",
-    "pipe",
-    "mount",
-    "umount",
-    "getdents",
-    "unlink",
-];
 
 #[no_mangle]
 pub fn fake_main() {
@@ -162,18 +123,6 @@
     // for file in ROOT_INODE.ls() {
     //     println!("{}", file);
     // }
-<<<<<<< HEAD
-    let satp = satp::read();
-    debug!(" satp: {:#x}", satp.bits());
-    for file in ALL_TASKS.iter() {
-        task::add_file(file);
-        info!("task {} added", file);
-        task::run_tasks();
-        info!("task {} finished", file);
-    }
-    println!("All tasks finished successfully!");
-    println!("ChaOS is shutting down...");
-=======
     // for file in ALL_TASKS.iter() {
     //     task::add_file(file);
     //     task::run_tasks();
@@ -184,6 +133,5 @@
     task::run_tasks();
     println!("[kernel] All tasks finished successfully!");
     println!("[kernel] ChaOS is shutting down...");
->>>>>>> 2c5e014c
     crate::board::QEMU_EXIT_HANDLE.exit_success();
 }