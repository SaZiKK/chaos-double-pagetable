use alloc::{
    string::{String, ToString},
    sync::Arc,
    vec::Vec,
};
use core::cmp::min;
<<<<<<< HEAD

use spin::Mutex;

use super::{
    dentry::{Fat32Dentry, FileAttributes},
    file_system::Fat32FS,
=======

use super::{
    dentry::{Fat32Dentry, FileAttributes},
    fs::Fat32FS,
    CLUSTER_SIZE,
>>>>>>> d4e85f9f
};
use crate::{
    block::block_dev::BlockDevice,
    fs::{
        dentry::Dentry,
        file::File,
        fs::FileSystemType,
        inode::{Inode, InodeType, Stat, StatMode},
    },
    mm::UserBuffer,
};

<<<<<<< HEAD
#[derive(Clone)]
pub struct Fat32Inode {
    pub type_:         Fat32InodeType,
    pub dentry:        Arc<Mutex<Fat32Dentry>>,
    pub start_cluster: usize,
    pub fs:            Arc<Mutex<Fat32FS>>,
    pub bdev:          Arc<dyn BlockDevice>,
=======
pub struct Fat32Inode {
    pub type_:         Fat32InodeType,
    pub dentry:        Option<Arc<Fat32Dentry>>,
    pub start_cluster: usize,
    pub bdev:          Arc<dyn BlockDevice>,
    pub fs:            Arc<Fat32FS>,
>>>>>>> d4e85f9f
}

impl Inode for Fat32Inode {
    fn fstype(&self) -> FileSystemType {
        FileSystemType::VFAT
    }
    fn lookup(self: Arc<Self>, name: &str) -> Option<Arc<Dentry>> {
        let fs = self.fs.as_ref();
        let mut sector_id = fs.fat.cluster_id_to_sector_id(self.start_cluster).unwrap();
        let mut offset = 0;
        while let Some(dentry) = fs.get_dentry(&mut sector_id, &mut offset) {
            let type_ = if dentry.is_file() {
                Fat32InodeType::File
            } else if dentry.is_dir() {
                Fat32InodeType::Dir
            } else {
                Fat32InodeType::VolumeId
            };
            // found the dentry
            if dentry.name() == name {
                let fat32inode = Fat32Inode {
                    type_,
                    start_cluster: dentry.start_cluster_id(),
                    fs: Arc::clone(&self.fs),
                    bdev: Arc::clone(&self.bdev),
                    dentry: Some(Arc::new(dentry)),
                };
                let dentry = Dentry::new(name, Arc::new(fat32inode));
                return Some(Arc::new(dentry));
            }
        }
        None
    }

    fn create(self: Arc<Self>, name: &str, type_: InodeType) -> Option<Arc<Dentry>> {
        if self.clone().lookup(name).is_some() {
            return None;
        }
        let fs = self.fs.as_ref();
        let attr = match type_ {
            InodeType::Regular => FileAttributes::ARCHIVE,
            InodeType::Directory => FileAttributes::DIRECTORY,
            _ => FileAttributes::ARCHIVE,
        };
        let start_cluster = fs.fat.alloc_new_cluster().unwrap();
        let dentry = fs
            .insert_dentry(self.start_cluster, name.to_string(), attr, 0, start_cluster)
            .unwrap();
        let type_ = if type_ == InodeType::Regular {
            Fat32InodeType::File
        } else {
            Fat32InodeType::Dir
        };
        let fat32inode = Fat32Inode {
            type_,
            start_cluster,
            fs: Arc::clone(&self.fs),
            bdev: Arc::clone(&self.bdev),
            dentry: Some(Arc::new(dentry)),
        };
        let dentry = Dentry::new(name, Arc::new(fat32inode));
        Some(Arc::new(dentry))
    }

    fn link(self: Arc<Self>, _name: &str, _target: Arc<Dentry>) -> bool {
        warn!("FAT32 does not support link");
        false
    }

    fn unlink(self: Arc<Self>, name: &str) -> bool {
        let fs = self.fs.as_ref();
        let mut sector_id = fs.fat.cluster_id_to_sector_id(self.start_cluster).unwrap();
        let mut offset = 0;
        while let Some(dentry) = fs.get_dentry(&mut sector_id, &mut offset) {
            if dentry.name() == name {
<<<<<<< HEAD
                if next.is_some() {
                    let inode = Arc::new(Fat32Inode {
                        type_:         if dentry.is_file() {
                            Fat32InodeType::File
                        } else if dentry.is_dir() {
                            Fat32InodeType::Dir
                        } else {
                            Fat32InodeType::VolumeId
                        },
                        start_cluster: dentry.start_cluster_id(),
                        fs:            Arc::clone(&self.fs),
                        bdev:          Arc::clone(&self.bdev),
                        dentry:        Arc::new(Mutex::new(dentry)),
                    });
                    return inode.unlink(next.unwrap());
                } else {
                    fs.remove_dentry(&dentry);
                    return true;
                }
=======
                fs.remove_dentry(&dentry);
                return true;
>>>>>>> d4e85f9f
            }
        }
        false
    }

    fn ls(&self) -> Vec<String> {
        let fs = self.fs.as_ref();
        let mut v = Vec::new();
        let mut sector_id = fs.fat.cluster_id_to_sector_id(self.start_cluster).unwrap();
        let mut offset = 0;
        while let Some(dentry) = fs.get_dentry(&mut sector_id, &mut offset) {
            v.push(dentry.name());
        }
        v
    }

    fn read_at(&self, offset: usize, buf: &mut [u8]) -> usize {
        let fs = self.fs.as_ref();
        let cluster_id = self.start_cluster;
        let cluster_chain = fs.cluster_chain(cluster_id);
        let mut read_size = 0;
        let mut pos = 0;
        let mut cluster_buf = [0u8; CLUSTER_SIZE];
        for cluster_id in cluster_chain {
            if pos < offset {
                let pass_size = min(CLUSTER_SIZE, offset - pos);
                pos += pass_size;
                if pass_size == CLUSTER_SIZE {
                    continue;
                }
            }
            let dentry = self.dentry.clone().unwrap();
            fs.read_cluster(cluster_id, &mut cluster_buf);
            let copy_size = min(dentry.file_size() - pos, buf.len() - read_size);
            buf[read_size..read_size + copy_size]
                .copy_from_slice(&cluster_buf[pos % CLUSTER_SIZE..pos % CLUSTER_SIZE + copy_size]);
            read_size += copy_size;
            pos += copy_size;
            if read_size >= buf.len() || pos >= dentry.file_size() {
                break;
            }
        }
        read_size
    }

    fn write_at(&self, offset: usize, buf: &[u8]) -> usize {
        self.increase_size(offset + buf.len());
        let fs = self.fs.as_ref();
        let cluster_id = self.start_cluster;
        let cluster_chain = fs.cluster_chain(cluster_id);
        let mut write_size = 0;
        let mut pos = 0;
        let mut cluster_buf = [0u8; CLUSTER_SIZE];
        for cluster_id in cluster_chain {
            if pos < offset {
                let pass_size = min(CLUSTER_SIZE, offset - pos);
                pos += pass_size;
                if pass_size == CLUSTER_SIZE {
                    continue;
                }
            }
            fs.read_cluster(cluster_id, &mut cluster_buf);
            let copy_size = min(buf.len() - write_size, CLUSTER_SIZE - pos % CLUSTER_SIZE);
            cluster_buf[pos % CLUSTER_SIZE..pos % CLUSTER_SIZE + copy_size]
                .copy_from_slice(&buf[write_size..write_size + copy_size]);
            fs.write_cluster(cluster_id, &cluster_buf);
            write_size += copy_size;
            pos += copy_size;
            if write_size >= buf.len() {
                break;
            }
        }
        write_size
    }

    fn clear(&self) {
        self.set_file_size(0);
    }

    fn rename(self: Arc<Self>, _old_name: &str, _new_name: &str) -> bool {
        todo!("FAT32 rename");
    }

    fn mkdir(self: Arc<Self>, _name: &str) -> Option<Arc<Dentry>> {
        todo!("FAT32 mkdir");
    }

    fn rmdir(self: Arc<Self>, _name: &str) -> bool {
        todo!("FAT32 rmdir");
    }
}

impl File for Fat32Inode {
    fn readable(&self) -> bool {
        // TODO:
        true
    }

    fn writable(&self) -> bool {
        // TODO:
        true
    }

    fn read(&self, mut buf: UserBuffer) -> usize {
        let mut total_read_size = 0;
        for slice in buf.buffers.iter_mut() {
            let read_size = self.read_at(total_read_size, slice);
            if read_size == 0 {
                break;
            }
            total_read_size += read_size;
        }
        total_read_size
    }

    fn read_all(&self) -> Vec<u8> {
        let mut buffer = [0u8; 512];
        let mut v: Vec<u8> = Vec::new();
        let mut total_read_size = 0;
        loop {
            let len = self.read_at(total_read_size, &mut buffer);
            if len == 0 {
                break;
            }
            total_read_size += len;
            v.extend_from_slice(&buffer[..len]);
        }
        v
    }

    fn write(&self, buf: UserBuffer) -> usize {
        let mut total_write_size = 0;
        for slice in buf.buffers.iter() {
            let write_size = self.write_at(total_write_size, slice);
            if write_size == 0 {
                break;
            }
            total_write_size += write_size;
        }
        total_write_size
    }

    fn fstat(&self) -> Option<Stat> {
        let st_mode = match self.type_ {
            Fat32InodeType::File => StatMode::FILE.bits(),
            Fat32InodeType::Dir => StatMode::DIR.bits(),
            _ => StatMode::NULL.bits(),
        };
        Some(Stat::new(
            0,
            0,
            st_mode,
            1,
            0,
            self.dentry.as_ref().unwrap().file_size() as i64,
            0,
            0,
            0,
        ))
    }
}

impl Fat32Inode {
    pub fn is_dir(&self) -> bool {
        self.type_ == Fat32InodeType::Dir
    }

    pub fn is_file(&self) -> bool {
        self.type_ == Fat32InodeType::File
    }

    pub fn file_size(&self) -> usize {
        self.dentry.as_ref().unwrap().file_size()
    }

    pub fn set_file_size(&self, size: usize) {
        self.dentry.as_ref().unwrap().set_file_size(size);
    }

    pub fn increase_size(&self, size: usize) {
        if size < self.file_size() {
            return;
        }
        self.set_file_size(size);
        let fs = self.fs.as_ref();
        let cluster_chain = fs.cluster_chain(self.start_cluster);
        if cluster_chain.len() * CLUSTER_SIZE >= size {
            return;
        }
        let mut last_cluster_id = *cluster_chain.last().unwrap();
        while cluster_chain.len() * CLUSTER_SIZE < size {
            last_cluster_id = fs.fat.increase_cluster(last_cluster_id).unwrap();
        }
    }
}

#[derive(Clone, Copy, PartialEq)]
pub enum Fat32InodeType {
    File,
    Dir,
    VolumeId,
}<|MERGE_RESOLUTION|>--- conflicted
+++ resolved
@@ -4,20 +4,15 @@
     vec::Vec,
 };
 use core::cmp::min;
-<<<<<<< HEAD
-
-use spin::Mutex;
-
-use super::{
-    dentry::{Fat32Dentry, FileAttributes},
-    file_system::Fat32FS,
-=======
 
 use super::{
     dentry::{Fat32Dentry, FileAttributes},
     fs::Fat32FS,
     CLUSTER_SIZE,
->>>>>>> d4e85f9f
+};
+use super::{
+    dentry::{Fat32Dentry, FileAttributes},
+    file_system::Fat32FS,
 };
 use crate::{
     block::block_dev::BlockDevice,
@@ -30,22 +25,12 @@
     mm::UserBuffer,
 };
 
-<<<<<<< HEAD
-#[derive(Clone)]
-pub struct Fat32Inode {
-    pub type_:         Fat32InodeType,
-    pub dentry:        Arc<Mutex<Fat32Dentry>>,
-    pub start_cluster: usize,
-    pub fs:            Arc<Mutex<Fat32FS>>,
-    pub bdev:          Arc<dyn BlockDevice>,
-=======
 pub struct Fat32Inode {
     pub type_:         Fat32InodeType,
     pub dentry:        Option<Arc<Fat32Dentry>>,
     pub start_cluster: usize,
     pub bdev:          Arc<dyn BlockDevice>,
     pub fs:            Arc<Fat32FS>,
->>>>>>> d4e85f9f
 }
 
 impl Inode for Fat32Inode {
@@ -121,30 +106,8 @@
         let mut offset = 0;
         while let Some(dentry) = fs.get_dentry(&mut sector_id, &mut offset) {
             if dentry.name() == name {
-<<<<<<< HEAD
-                if next.is_some() {
-                    let inode = Arc::new(Fat32Inode {
-                        type_:         if dentry.is_file() {
-                            Fat32InodeType::File
-                        } else if dentry.is_dir() {
-                            Fat32InodeType::Dir
-                        } else {
-                            Fat32InodeType::VolumeId
-                        },
-                        start_cluster: dentry.start_cluster_id(),
-                        fs:            Arc::clone(&self.fs),
-                        bdev:          Arc::clone(&self.bdev),
-                        dentry:        Arc::new(Mutex::new(dentry)),
-                    });
-                    return inode.unlink(next.unwrap());
-                } else {
-                    fs.remove_dentry(&dentry);
-                    return true;
-                }
-=======
                 fs.remove_dentry(&dentry);
                 return true;
->>>>>>> d4e85f9f
             }
         }
         false
