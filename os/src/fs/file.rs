use alloc::{sync::Arc, vec::Vec};
use core::any::Any;

<<<<<<< HEAD
use super::inode::Stat;
use crate::mm::UserBuffer;
=======
use super::inode::{Inode, Stat};
use crate::{fs::fat32::inode::Fat32Inode, mm::UserBuffer};
>>>>>>> d4e85f9f

/// trait File for all file types
pub trait File: Any + Send + Sync {
    /// the file readable?
    fn readable(&self) -> bool;
    /// the file writable?
    fn writable(&self) -> bool;
    /// read from the file to buf, return the number of bytes read
    fn read(&self, buf: UserBuffer) -> usize;
    /// read all data from the file
    fn read_all(&self) -> Vec<u8>;
    /// write to the file from buf, return the number of bytes writte
    fn write(&self, buf: UserBuffer) -> usize;
    /// get file status
    fn fstat(&self) -> Option<Stat>;
    /// is directory
    fn is_dir(&self) -> bool {
        if let Some(stat) = self.fstat() {
            stat.is_dir()
        } else {
            true
        }
    }
}

// TODO: 优化这个函数
pub fn cast_file_to_inode(file: Arc<dyn File>) -> Option<Arc<dyn Inode>> {
    unsafe {
        let file_ptr = Arc::into_raw(file);
        let file_ref = &*(file_ptr as *const dyn Any);
        if file_ref.is::<Fat32Inode>() {
            let inode_ptr = file_ptr as *const Fat32Inode;
            let inode = Arc::from_raw(inode_ptr);
            Some(inode)
        } else {
            // 如果转换失败，我们需要重新创建原始的 Arc 以避免内存泄漏
            let _ = Arc::from_raw(file_ptr);
            None
        }
    }
}

pub fn cast_inode_to_file(inode: Arc<dyn Inode>) -> Option<Arc<dyn File>> {
    unsafe {
        let inode_ptr = Arc::into_raw(inode);
        let inode_ref = &*(inode_ptr as *const dyn Any);
        if inode_ref.is::<Fat32Inode>() {
            let file_ptr = inode_ptr as *const Fat32Inode;
            let file = Arc::from_raw(file_ptr);
            Some(file)
        } else {
            // 如果转换失败，我们需要重新创建原始的 Arc 以避免内存泄漏
            let _ = Arc::from_raw(inode_ptr);
            None
        }
    }
}<|MERGE_RESOLUTION|>--- conflicted
+++ resolved
@@ -1,13 +1,8 @@
 use alloc::{sync::Arc, vec::Vec};
 use core::any::Any;
 
-<<<<<<< HEAD
 use super::inode::Stat;
 use crate::mm::UserBuffer;
-=======
-use super::inode::{Inode, Stat};
-use crate::{fs::fat32::inode::Fat32Inode, mm::UserBuffer};
->>>>>>> d4e85f9f
 
 /// trait File for all file types
 pub trait File: Any + Send + Sync {
