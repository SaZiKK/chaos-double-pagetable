//! Implementation of [`PageTableEntry`] and [`PageTable`].
use alloc::{string::String, vec, vec::Vec};

use bitflags::*;

use super::{frame_alloc, FrameTracker, PhysAddr, PhysPageNum, StepByOne, VirtAddr, VirtPageNum};
<<<<<<< HEAD
use crate::{config::KERNEL_SPACE_OFFSET, mm::KERNEL_SPACE};
=======
>>>>>>> d4e85f9f

bitflags! {
    /// page table entry flags
    pub struct PTEFlags: u8 {
        const V = 1 << 0;
        const R = 1 << 1;
        const W = 1 << 2;
        const X = 1 << 3;
        const U = 1 << 4;
        const G = 1 << 5;
        const A = 1 << 6;
        const D = 1 << 7;
    }
}

#[derive(Copy, Clone)]
#[repr(C)]
/// page table entry structure
pub struct PageTableEntry {
    /// bits of page table entry
    pub bits: usize,
}

impl PageTableEntry {
    /// Create a new page table entry
    pub fn new(ppn: PhysPageNum, flags: PTEFlags) -> Self {
        PageTableEntry {
            bits: ppn.0 << 10 | flags.bits as usize,
        }
    }
    /// Create an empty page table entry
    pub fn empty() -> Self {
        PageTableEntry { bits: 0 }
    }
    /// Get the physical page number from the page table entry
    pub fn ppn(&self) -> PhysPageNum {
        (self.bits >> 10 & ((1usize << 44) - 1)).into()
    }
    /// Get the flags from the page table entry
    pub fn flags(&self) -> PTEFlags {
        PTEFlags::from_bits(self.bits as u8).unwrap()
    }
    /// The page pointered by page table entry is valid?
    pub fn is_valid(&self) -> bool {
        (self.flags() & PTEFlags::V) != PTEFlags::empty()
    }
    /// The page pointered by page table entry is readable?
    pub fn readable(&self) -> bool {
        (self.flags() & PTEFlags::R) != PTEFlags::empty()
    }
    /// The page pointered by page table entry is writable?
    pub fn writable(&self) -> bool {
        (self.flags() & PTEFlags::W) != PTEFlags::empty()
    }
    /// The page pointered by page table entry is executable?
    pub fn executable(&self) -> bool {
        (self.flags() & PTEFlags::X) != PTEFlags::empty()
    }
}

/// page table structure
pub struct PageTable {
    root_ppn: PhysPageNum,
    frames:   Vec<FrameTracker>,
}

/// Assume that it won't oom when creating/mapping.
impl Default for PageTable {
    fn default() -> Self {
        Self::new()
    }
}

impl PageTable {
    /// Create a new page table
    pub fn new() -> Self {
        info!("create a new page table");
        let frame = frame_alloc().unwrap();
        info!("create a new page table success");
        PageTable {
            root_ppn: frame.ppn,
            frames:   vec![frame],
        }
    }
    /// Temporarily used to get arguments from user space.
    pub fn from_token(satp: usize) -> Self {
        Self {
            root_ppn: PhysPageNum::from(satp & ((1usize << 44) - 1)),
            frames:   Vec::new(),
<<<<<<< HEAD
        }
    }
    /// create a new page table for a new process, keep the kernel part of the page table the same
    pub fn new_process() -> Self {
        info!("create a new page table for a new process!");
        let frame = frame_alloc().unwrap();
        let kernel_root_vpn: VirtPageNum = KERNEL_SPACE_OFFSET.into();

        debug!(
            "new_process:kernel start vpn level 1 index {:#x}, start vpn {:#x}",
            kernel_root_vpn.indexes()[0],
            kernel_root_vpn.0
        );

        //to keep kernel part the same, we only first level of page table
        frame.ppn.get_pte_array()[kernel_root_vpn.indexes()[0]..].copy_from_slice(
            &KERNEL_SPACE
                .exclusive_access(file!(), line!())
                .page_table
                .root_ppn
                .get_pte_array()[kernel_root_vpn.indexes()[0]..],
        );

        PageTable {
            root_ppn: frame.ppn,
            frames:   vec![frame],
=======
>>>>>>> d4e85f9f
        }
    }
    fn find_pte_create(&mut self, vpn: VirtPageNum) -> Option<&mut PageTableEntry> {
        //debug!("find_pte_create: vpn = {:?}", vpn);
        let idxs = vpn.indexes();
        let mut ppn = self.root_ppn;
        let mut result: Option<&mut PageTableEntry> = None;
        for (i, idx) in idxs.iter().enumerate() {
            let pte = &mut ppn.get_pte_array()[*idx];
            if i == 2 {
                result = Some(pte);
                break;
            }
            if !pte.is_valid() {
                let frame = frame_alloc().unwrap();
                *pte = PageTableEntry::new(frame.ppn, PTEFlags::V);
                // debug!(
                //     "find_pte_create: invalid pte at level {}, pte = {:#b}, index = {:#x}",
                //     i, pte.bits, idx
                // );
                self.frames.push(frame);
            }
            ppn = pte.ppn();
        }
        result
    }
    fn find_pte(&self, vpn: VirtPageNum) -> Option<&mut PageTableEntry> {
        //debug!("find_pte: vpn = {:?}", vpn);
        let idxs = vpn.indexes();
        let mut ppn = self.root_ppn;
        let mut result: Option<&mut PageTableEntry> = None;
        for (i, idx) in idxs.iter().enumerate() {
            let pte = &mut ppn.get_pte_array()[*idx];
            if i == 2 {
                result = Some(pte);
                break;
            }
            if !pte.is_valid() {
                // debug!(
                //     "find_pte: invalid pte at level {}, pte = {:#b}, index = {:#x}",
                //     i, pte.bits, idx
                // );
                return None;
            }
            ppn = pte.ppn();
        }
        result
    }
    /// set the map between virtual page number and physical page number
    #[allow(unused)]
    pub fn map(&mut self, vpn: VirtPageNum, ppn: PhysPageNum, flags: PTEFlags) {
        let pte = self.find_pte_create(vpn).unwrap();
        assert!(!pte.is_valid(), "vpn {:?} is mapped before mapping", vpn);
        *pte = PageTableEntry::new(ppn, flags | PTEFlags::V | PTEFlags::D | PTEFlags::A);
    }
    /// remove the map between virtual page number and physical page number
    #[allow(unused)]
    pub fn unmap(&mut self, vpn: VirtPageNum) {
        let pte = self.find_pte(vpn).unwrap();
        assert!(pte.is_valid(), "vpn {:?} is invalid before unmapping", vpn);
        *pte = PageTableEntry::empty();
    }
    /// get the page table entry from the virtual page number
    pub fn translate(&self, vpn: VirtPageNum) -> Option<PageTableEntry> {
        self.find_pte(vpn).map(|pte| *pte)
    }
    /// get the physical address from the virtual address
    pub fn translate_va(&self, va: VirtAddr) -> Option<PhysAddr> {
        self.find_pte(va.clone().floor()).map(|pte| {
            let aligned_pa: PhysAddr = pte.ppn().into();
            let offset = va.page_offset();
            let aligned_pa_usize: usize = aligned_pa.into();
            (aligned_pa_usize + offset).into()
        })
    }
    /// get the token from the page table
    pub fn token(&self) -> usize {
        8usize << 60 | self.root_ppn.0
    }
}

/// Create mutable `Vec<u8>` slice in kernel space from ptr in other address space. NOTICE: the content pointed to by the pointer `ptr` can cross physical pages.
pub fn translated_byte_buffer(token: usize, ptr: *const u8, len: usize) -> Vec<&'static mut [u8]> {
    let page_table = PageTable::from_token(token);
    let mut start = ptr as usize;
    let end = start + len;
    let mut v = Vec::new();
    while start < end {
        let start_va = VirtAddr::from(start);
        let mut vpn = start_va.floor();
        let ppn = page_table.translate(vpn).unwrap().ppn();
        vpn.step();
        let mut end_va: VirtAddr = vpn.into();
        end_va = end_va.min(VirtAddr::from(end));
        if end_va.page_offset() == 0 {
            v.push(&mut ppn.get_bytes_array()[start_va.page_offset()..]);
        } else {
            v.push(&mut ppn.get_bytes_array()[start_va.page_offset()..end_va.page_offset()]);
        }
        start = end_va.into();
    }
    v
}

/// Create String in kernel address space from u8 Array(end with 0) in other address space
pub fn translated_str(token: usize, ptr: *const u8) -> String {
    let page_table = PageTable::from_token(token);
    let mut string = String::new();
    let mut va = ptr as usize;
    loop {
        let ch: u8 = *VirtAddr::from(va).get_mut();
        if ch == 0 {
            break;
        }
        string.push(ch as char);
        va += 1;
    }
    string
}

/// translate a pointer `ptr` in other address space to a immutable u8 slice in kernel address space. NOTICE: the content pointed to by the pointer `ptr` cannot cross physical pages, otherwise translated_byte_buffer should be used.
pub fn translated_ref<T>(token: usize, ptr: *const T) -> &'static T {
    let page_table = PageTable::from_token(token);
    page_table
        .translate_va(VirtAddr::from(ptr as usize))
        .unwrap()
        .get_ref()
}

/// translate a pointer `ptr` in other address space to a mutable u8 slice in kernel address space. NOTICE: the content pointed to by the pointer `ptr` cannot cross physical pages, otherwise translated_byte_buffer should be used.
pub fn translated_refmut<T>(token: usize, ptr: *mut T) -> &'static mut T {
    let page_table = PageTable::from_token(token);
    let va = ptr as usize;
    page_table
        .translate_va(VirtAddr::from(va))
        .unwrap()
        .get_mut()
}

/// An abstraction over a buffer passed from user space to kernel space
pub struct UserBuffer {
    /// A list of buffers
    pub buffers: Vec<&'static mut [u8]>,
}

impl UserBuffer {
    /// Constuct UserBuffer
    pub fn new(buffers: Vec<&'static mut [u8]>) -> Self {
        Self { buffers }
    }
    /// Get the length of the buffer
    pub fn len(&self) -> usize {
        let mut total: usize = 0;
        for b in self.buffers.iter() {
            total += b.len();
        }
        total
    }
}

impl IntoIterator for UserBuffer {
    type Item = *mut u8;
    type IntoIter = UserBufferIterator;
    fn into_iter(self) -> Self::IntoIter {
        UserBufferIterator {
            buffers:        self.buffers,
            current_buffer: 0,
            current_idx:    0,
        }
    }
}

/// An iterator over a UserBuffer
pub struct UserBufferIterator {
    buffers:        Vec<&'static mut [u8]>,
    current_buffer: usize,
    current_idx:    usize,
}

impl Iterator for UserBufferIterator {
    type Item = *mut u8;
    fn next(&mut self) -> Option<Self::Item> {
        if self.current_buffer >= self.buffers.len() {
            None
        } else {
            let r = &mut self.buffers[self.current_buffer][self.current_idx] as *mut _;
            if self.current_idx + 1 == self.buffers[self.current_buffer].len() {
                self.current_idx = 0;
                self.current_buffer += 1;
            } else {
                self.current_idx += 1;
            }
            Some(r)
        }
    }
}<|MERGE_RESOLUTION|>--- conflicted
+++ resolved
@@ -3,11 +3,12 @@
 
 use bitflags::*;
 
+use alloc::{string::String, vec, vec::Vec};
+
+use bitflags::*;
+
 use super::{frame_alloc, FrameTracker, PhysAddr, PhysPageNum, StepByOne, VirtAddr, VirtPageNum};
-<<<<<<< HEAD
 use crate::{config::KERNEL_SPACE_OFFSET, mm::KERNEL_SPACE};
-=======
->>>>>>> d4e85f9f
 
 bitflags! {
     /// page table entry flags
@@ -97,7 +98,6 @@
         Self {
             root_ppn: PhysPageNum::from(satp & ((1usize << 44) - 1)),
             frames:   Vec::new(),
-<<<<<<< HEAD
         }
     }
     /// create a new page table for a new process, keep the kernel part of the page table the same
@@ -124,8 +124,6 @@
         PageTable {
             root_ppn: frame.ppn,
             frames:   vec![frame],
-=======
->>>>>>> d4e85f9f
         }
     }
     fn find_pte_create(&mut self, vpn: VirtPageNum) -> Option<&mut PageTableEntry> {
