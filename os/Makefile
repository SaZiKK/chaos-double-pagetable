--- conflicted
+++ resolved
@@ -4,13 +4,8 @@
 KERNEL_ELF := target/$(TARGET)/$(MODE)/os
 KERNEL_BIN := $(KERNEL_ELF).bin
 DISASM_TMP := target/$(TARGET)/$(MODE)/asm
-<<<<<<< HEAD
-FS_IMG := sdcard-riscv.img
-FS_IMG_PATH := ..
-=======
 FS_IMG := ../sdcard-riscv.img
 FS_IMG_PATH := ../testcases
->>>>>>> d4e85f9f
 APPS := ../user/src/bin/*
 OFFLINE :=
 MAKEFLAGS += --no-print-directory
