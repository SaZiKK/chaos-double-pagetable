--- conflicted
+++ resolved
@@ -1,5 +1,6 @@
 //! Address Space [`MemorySet`] management of Process
 
+use alloc::{collections::BTreeMap, sync::Arc, vec::Vec};
 use alloc::{collections::BTreeMap, sync::Arc, vec::Vec};
 use core::arch::asm;
 
@@ -12,10 +13,6 @@
     PTEFlags,
     PageTable,
     PageTableEntry,
-<<<<<<< HEAD
-=======
-    PhysAddr,
->>>>>>> d4e85f9f
     PhysPageNum,
     StepByOne,
     VPNRange,
@@ -23,7 +20,6 @@
     VirtPageNum,
 };
 use crate::{
-<<<<<<< HEAD
     config::{
         KERNEL_SPACE_OFFSET,
         MEMORY_END,
@@ -33,9 +29,6 @@
         PAGE_SIZE_BITS,
         USER_STACK_SIZE,
     },
-=======
-    config::{MEMORY_END, MMAP_BASE, MMIO, PAGE_SIZE, STACK_TOP, TRAMPOLINE},
->>>>>>> d4e85f9f
     sync::UPSafeCell,
     syscall::errno::SUCCESS,
     task::process::Flags,
@@ -96,7 +89,6 @@
             mmap_area:  BTreeMap::new(),
             mmap_base:  MMAP_BASE.into(),
             mmap_end:   MMAP_BASE.into(),
-<<<<<<< HEAD
         }
     }
     /// Create a new `MemorySet` with the same page table as the kernel.
@@ -110,8 +102,6 @@
             mmap_area: BTreeMap::new(),
             mmap_base: MMAP_BASE.into(),
             mmap_end: MMAP_BASE.into(),
-=======
->>>>>>> d4e85f9f
         }
     }
     /// Get he page table token
@@ -275,13 +265,8 @@
         for pair in MMIO {
             memory_set.push(
                 MapArea::new(
-<<<<<<< HEAD
                     ((*pair).0 + (KERNEL_SPACE_OFFSET << PAGE_SIZE_BITS)).into(),
                     ((*pair).0 + (*pair).1 + (KERNEL_SPACE_OFFSET << PAGE_SIZE_BITS)).into(),
-=======
-                    pair.0.into(),
-                    (pair.0 + pair.1).into(),
->>>>>>> d4e85f9f
                     MapType::Identical,
                     MapPermission::R | MapPermission::W,
                 ),
