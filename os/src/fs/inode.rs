use alloc::{string::String, sync::Arc, vec::Vec};
use core::any::Any;

<<<<<<< HEAD
use alloc::{
    string::{String, ToString},
    sync::Arc,
    vec::Vec,
};

use lazy_static::*;

use super::file::File;
use crate::{
    block::BLOCK_SZ,
    drivers::BLOCK_DEVICE,
    fs::fat32::file_system::Fat32FS,
    mm::UserBuffer,
    sync::UPSafeCell,
    timer::TimeSpec,
};

/// inode in memory
pub struct OSInode {
    readable: bool,
    writable: bool,
    inner:    UPSafeCell<OSInodeInner>,
}

/// inner of inode in memory
pub struct OSInodeInner {
    pos:   usize,
    name:  String,
    inode: Arc<dyn Inode>,
}
=======
use super::{dentry::Dentry, file::File, fs::FileSystemType};
use crate::{block::BLOCK_SZ, mm::UserBuffer, timer::TimeSpec};

/* Inode Operators */
>>>>>>> d4e85f9f

pub trait Inode: Any + Send + Sync {
    fn fstype(&self) -> FileSystemType;
    /// lookup an inode in the directory with the name (just name not path)
    fn lookup(self: Arc<Self>, name: &str) -> Option<Arc<Dentry>>;
    /// create an inode in the directory with the name and type
    fn create(self: Arc<Self>, name: &str, type_: InodeType) -> Option<Arc<Dentry>>;
    /// unlink an inode in the directory with the name (just name not path)
    fn unlink(self: Arc<Self>, name: &str) -> bool;
    /// link an inode in the directory with the name (just name not path)
    fn link(self: Arc<Self>, name: &str, target: Arc<Dentry>) -> bool;
    /// rename an inode in the directory with the old name and new name
    fn rename(self: Arc<Self>, old_name: &str, new_name: &str) -> bool;
    /// make a directory in the directory with the name
    fn mkdir(self: Arc<Self>, name: &str) -> Option<Arc<Dentry>>;
    /// remove a directory in the directory with the name
    fn rmdir(self: Arc<Self>, name: &str) -> bool;
    /// list all inodes in the directory
    fn ls(&self) -> Vec<String>;
    /// clear the inode
    fn clear(&self);
    /// read at the offset of the inode
    fn read_at(&self, offset: usize, buf: &mut [u8]) -> usize;
    /// write at the offset of the inode
    fn write_at(&self, offset: usize, buf: &[u8]) -> usize;
    /// read all data from the inode in memory
    fn read_all(&self) -> Vec<u8> {
        trace!("kernel: OSInode::read_all");
<<<<<<< HEAD
        let mut inner = self.inner.exclusive_access(file!(), line!());
        inner.pos = 0;
=======
        let mut pos = 0;
>>>>>>> d4e85f9f
        let mut buffer = [0u8; 512];
        let mut v: Vec<u8> = Vec::new();
        loop {
            let len = self.read_at(pos, &mut buffer);
            if len == 0 {
                break;
            }
            pos += len;
            v.extend_from_slice(&buffer[..len]);
        }
        v
    }
<<<<<<< HEAD
    /// get the status of the inode in memory
    pub fn fstat(&self) -> Stat {
        let inner = self.inner.exclusive_access(file!(), line!());
        inner.inode.clone().fstat()
    }
    /// find the inode in memory with 'name'
    pub fn find(&self, name: &str) -> Option<Arc<OSInode>> {
        let inner = self.inner.exclusive_access(file!(), line!());
        if let Some(inode) = inner.inode.clone().find(name) {
            Some(Arc::new(OSInode::new(true, true, name.to_string(), inode)))
        } else {
            None
        }
    }
    /// create a inode in memory with 'name'
    pub fn create(&self, name: &str, stat: StatMode) -> Option<Arc<OSInode>> {
        let inner = self.inner.exclusive_access(file!(), line!());
        if let Some(inode) = inner.inode.clone().create(name, stat) {
            Some(Arc::new(OSInode::new(true, true, name.to_string(), inode)))
        } else {
            None
        }
    }
    /// link a inode in memory with 'old_name' and 'new_name'
    pub fn link(&self, old_name: &str, new_name: &str) -> Option<Arc<OSInode>> {
        let inner = self.inner.exclusive_access(file!(), line!());
        if let Some(inode) = inner.inode.clone().link(old_name, new_name) {
            Some(Arc::new(OSInode::new(
                true,
                true,
                new_name.to_string(),
                inode,
            )))
        } else {
            None
        }
    }
    /// unlink a inode in memory with 'name'
    pub fn unlink(&self, name: &str) -> bool {
        let inner = self.inner.exclusive_access(file!(), line!());
        inner.inode.clone().unlink(name)
    }
    /// list the file names in the inode in memory
    pub fn ls(&self) -> Vec<String> {
        let inner = self.inner.exclusive_access(file!(), line!());
        inner.inode.clone().ls()
    }
    /// read the content in offset position of the inode in memory into 'buf'
    pub fn read_at(&self, offset: usize, buf: &mut [u8]) -> usize {
        let inner = self.inner.exclusive_access(file!(), line!());
        inner.inode.clone().read_at(offset, buf)
    }
    /// write the content in 'buf' into offset position of the inode in memory
    pub fn write_at(&self, offset: usize, buf: &[u8]) -> usize {
        let inner = self.inner.exclusive_access(file!(), line!());
        inner.inode.clone().write_at(offset, buf)
    }
    /// set the inode in memory length to zero, delloc all data blocks of the inode
    pub fn clear(&self) {
        let inner = self.inner.exclusive_access(file!(), line!());
        inner.inode.clone().clear();
    }
    /// get the name
    pub fn name(&self) -> Option<String> {
        let inner = self.inner.exclusive_access(file!(), line!());
        inner.name.clone().into()
=======
}

/* Inode Types */

#[allow(dead_code)]
#[derive(Debug, Clone, Copy, PartialEq)]
pub enum InodeType {
    Regular,
    Directory,
    BlockDevice,
    CharDevice,
    Pipe,
}

/* Inode Status */

#[derive(Debug, Clone, Copy, PartialEq)]
pub enum InodeStat {
    Dirty,
    Synced,
}

/* Inode Manager */

/*
pub struct InodeManager {
    inodes: BTreeMap<u64, Arc<dyn Inode>>,
}

impl InodeManager {
    pub fn new() -> Self {
        Self {
            inodes: BTreeMap::new(),
        }
    }

    pub fn get(&self, ino: &u64) -> Option<Arc<Inode>> {
        let inode = self.inodes.get(ino);
        match inode {
            Some(inode) => Some(Arc::clone(inode)),
            None => None,
        }
    }

    pub fn insert(&mut self, inode: Inode) {
        self.inodes.insert(inode.ino, Arc::new(inode));
    }

    pub fn remove(&mut self) {
        todo!();
>>>>>>> d4e85f9f
    }
}

lazy_static! {
    pub static ref INODE_MANAGER: Mutex<InodeManager> = todo!();
}

*/

/* Inode Stat */

#[repr(C)]
#[derive(Debug)]
pub struct Stat {
    /// ID of device containing file
    st_dev:      u64,
    /// Inode number
    st_ino:      u64,
    /// File type and mode   
    st_mode:     u32,
    /// Number of hard links
    st_nlink:    u32,
    /// User ID of the file's owner.
    st_uid:      u32,
    /// Group ID of the file's group.
    st_gid:      u32,
    /// Device ID (if special file)
    st_rdev:     u64,
    __pad:       u64,
    /// Size of file, in bytes.
    pub st_size: i64,
    /// Optimal block size for I/O.
    st_blksize:  u32,
    __pad2:      i32,
    /// Number 512-byte blocks allocated.
    st_blocks:   u64,
    /// Backward compatibility. Used for time of last access.
    st_atime:    TimeSpec,
    /// Time of last modification.
    st_mtime:    TimeSpec,
    /// Time of last status change.
    st_ctime:    TimeSpec,
    __unused:    u64,
}

impl Stat {
    /// create a new stat
    pub fn new(
        st_dev: u64, st_ino: u64, st_mode: u32, st_nlink: u32, st_rdev: u64, st_size: i64,
        st_atime_sec: i64, st_mtime_sec: i64, st_ctime_sec: i64,
    ) -> Self {
        Self {
            st_dev,
            st_ino,
            st_mode,
            st_nlink,
            st_uid: 0,
            st_gid: 0,
            st_rdev,
            __pad: 0,
            st_size,
            st_blksize: BLOCK_SZ as u32,
            __pad2: 0,
            st_blocks: (st_size as u64 + BLOCK_SZ as u64 - 1) / BLOCK_SZ as u64,
            st_atime: TimeSpec {
                tv_sec:  st_atime_sec as usize,
                tv_nsec: 0,
            },
            st_mtime: TimeSpec {
                tv_sec:  st_mtime_sec as usize,
                tv_nsec: 0,
            },
            st_ctime: TimeSpec {
                tv_sec:  st_ctime_sec as usize,
                tv_nsec: 0,
            },
            __unused: 0,
        }
    }
    /// check whether the inode is a directory
    pub fn is_dir(&self) -> bool {
        StatMode::from_bits(self.st_mode)
            .unwrap()
            .contains(StatMode::DIR)
    }

    /// check whether the inode is a file
    pub fn is_file(&self) -> bool {
        StatMode::from_bits(self.st_mode)
            .unwrap()
            .contains(StatMode::FILE)
    }
}

bitflags! {
    /// The mode of a inode
    /// whether a directory or a file
    pub struct StatMode: u32 {
        /// null
        const NULL  = 0;
        /// directory
        const DIR   = 0o040000;
        /// ordinary regular file
        const FILE  = 0o100000;
    }
}

<<<<<<< HEAD
lazy_static! {
    /// The root inode
    pub static ref ROOT_INODE: Arc<OSInode> = {
        info!("kernel: lazy load root inode");
        debug!("kernel: load BLOCK_DEVICE fs");
        let fs = Fat32FS::load(BLOCK_DEVICE.clone());
        debug!("kernel: get root inode");
        let root_inode = Fat32FS::root_inode(&fs);
        debug!("kernel: create OSInode");
        let inode: Arc<dyn Inode> = Arc::new(root_inode);
        Arc::new(OSInode {
            readable: true,
            writable: true,
            inner: unsafe { UPSafeCell::new(OSInodeInner { pos: 0, name: "/".to_string(), inode }) }
        })
    };
}
=======
/* Impl File for Inode */
>>>>>>> d4e85f9f

impl File for dyn Inode {
    fn readable(&self) -> bool {
        // TODO:
        true
    }

    fn writable(&self) -> bool {
        // TODO:
        true
    }

    fn read(&self, mut buf: UserBuffer) -> usize {
<<<<<<< HEAD
        trace!("kernel: OSInode::read");
        let mut inner = self.inner.exclusive_access(file!(), line!());
        let mut total_read_size = 0usize;
=======
        let mut total_read_size = 0;
>>>>>>> d4e85f9f
        for slice in buf.buffers.iter_mut() {
            let read_size = self.read_at(total_read_size, slice);
            if read_size == 0 {
                break;
            }
            total_read_size += read_size;
        }
        total_read_size
    }

    fn read_all(&self) -> Vec<u8> {
<<<<<<< HEAD
        trace!("kernel: file::read_all");
        let mut inner = self.inner.exclusive_access(file!(), line!());
=======
>>>>>>> d4e85f9f
        let mut buffer = [0u8; 512];
        let mut v: Vec<u8> = Vec::new();
        let mut total_read_size = 0;
        loop {
            let len = self.read_at(total_read_size, &mut buffer);
            if len == 0 {
                break;
            }
            total_read_size += len;
            v.extend_from_slice(&buffer[..len]);
        }
        v
    }

    fn write(&self, buf: UserBuffer) -> usize {
<<<<<<< HEAD
        trace!("kernel: OSInode::write");
        let mut inner = self.inner.exclusive_access(file!(), line!());
        let mut total_write_size = 0usize;
=======
        let mut total_write_size = 0;
>>>>>>> d4e85f9f
        for slice in buf.buffers.iter() {
            let write_size = self.write_at(total_write_size, slice);
            if write_size == 0 {
                break;
            }
            total_write_size += write_size;
        }
        total_write_size
    }

    fn fstat(&self) -> Option<Stat> {
<<<<<<< HEAD
        let inner = self.inner.exclusive_access(file!(), line!());
        Some(inner.inode.clone().fstat())
=======
        todo!()
>>>>>>> d4e85f9f
    }
}<|MERGE_RESOLUTION|>--- conflicted
+++ resolved
@@ -1,44 +1,10 @@
 use alloc::{string::String, sync::Arc, vec::Vec};
 use core::any::Any;
 
-<<<<<<< HEAD
-use alloc::{
-    string::{String, ToString},
-    sync::Arc,
-    vec::Vec,
-};
-
-use lazy_static::*;
-
-use super::file::File;
-use crate::{
-    block::BLOCK_SZ,
-    drivers::BLOCK_DEVICE,
-    fs::fat32::file_system::Fat32FS,
-    mm::UserBuffer,
-    sync::UPSafeCell,
-    timer::TimeSpec,
-};
-
-/// inode in memory
-pub struct OSInode {
-    readable: bool,
-    writable: bool,
-    inner:    UPSafeCell<OSInodeInner>,
-}
-
-/// inner of inode in memory
-pub struct OSInodeInner {
-    pos:   usize,
-    name:  String,
-    inode: Arc<dyn Inode>,
-}
-=======
 use super::{dentry::Dentry, file::File, fs::FileSystemType};
 use crate::{block::BLOCK_SZ, mm::UserBuffer, timer::TimeSpec};
 
 /* Inode Operators */
->>>>>>> d4e85f9f
 
 pub trait Inode: Any + Send + Sync {
     fn fstype(&self) -> FileSystemType;
@@ -67,12 +33,7 @@
     /// read all data from the inode in memory
     fn read_all(&self) -> Vec<u8> {
         trace!("kernel: OSInode::read_all");
-<<<<<<< HEAD
-        let mut inner = self.inner.exclusive_access(file!(), line!());
-        inner.pos = 0;
-=======
         let mut pos = 0;
->>>>>>> d4e85f9f
         let mut buffer = [0u8; 512];
         let mut v: Vec<u8> = Vec::new();
         loop {
@@ -85,74 +46,6 @@
         }
         v
     }
-<<<<<<< HEAD
-    /// get the status of the inode in memory
-    pub fn fstat(&self) -> Stat {
-        let inner = self.inner.exclusive_access(file!(), line!());
-        inner.inode.clone().fstat()
-    }
-    /// find the inode in memory with 'name'
-    pub fn find(&self, name: &str) -> Option<Arc<OSInode>> {
-        let inner = self.inner.exclusive_access(file!(), line!());
-        if let Some(inode) = inner.inode.clone().find(name) {
-            Some(Arc::new(OSInode::new(true, true, name.to_string(), inode)))
-        } else {
-            None
-        }
-    }
-    /// create a inode in memory with 'name'
-    pub fn create(&self, name: &str, stat: StatMode) -> Option<Arc<OSInode>> {
-        let inner = self.inner.exclusive_access(file!(), line!());
-        if let Some(inode) = inner.inode.clone().create(name, stat) {
-            Some(Arc::new(OSInode::new(true, true, name.to_string(), inode)))
-        } else {
-            None
-        }
-    }
-    /// link a inode in memory with 'old_name' and 'new_name'
-    pub fn link(&self, old_name: &str, new_name: &str) -> Option<Arc<OSInode>> {
-        let inner = self.inner.exclusive_access(file!(), line!());
-        if let Some(inode) = inner.inode.clone().link(old_name, new_name) {
-            Some(Arc::new(OSInode::new(
-                true,
-                true,
-                new_name.to_string(),
-                inode,
-            )))
-        } else {
-            None
-        }
-    }
-    /// unlink a inode in memory with 'name'
-    pub fn unlink(&self, name: &str) -> bool {
-        let inner = self.inner.exclusive_access(file!(), line!());
-        inner.inode.clone().unlink(name)
-    }
-    /// list the file names in the inode in memory
-    pub fn ls(&self) -> Vec<String> {
-        let inner = self.inner.exclusive_access(file!(), line!());
-        inner.inode.clone().ls()
-    }
-    /// read the content in offset position of the inode in memory into 'buf'
-    pub fn read_at(&self, offset: usize, buf: &mut [u8]) -> usize {
-        let inner = self.inner.exclusive_access(file!(), line!());
-        inner.inode.clone().read_at(offset, buf)
-    }
-    /// write the content in 'buf' into offset position of the inode in memory
-    pub fn write_at(&self, offset: usize, buf: &[u8]) -> usize {
-        let inner = self.inner.exclusive_access(file!(), line!());
-        inner.inode.clone().write_at(offset, buf)
-    }
-    /// set the inode in memory length to zero, delloc all data blocks of the inode
-    pub fn clear(&self) {
-        let inner = self.inner.exclusive_access(file!(), line!());
-        inner.inode.clone().clear();
-    }
-    /// get the name
-    pub fn name(&self) -> Option<String> {
-        let inner = self.inner.exclusive_access(file!(), line!());
-        inner.name.clone().into()
-=======
 }
 
 /* Inode Types */
@@ -203,7 +96,6 @@
 
     pub fn remove(&mut self) {
         todo!();
->>>>>>> d4e85f9f
     }
 }
 
@@ -311,27 +203,7 @@
     }
 }
 
-<<<<<<< HEAD
-lazy_static! {
-    /// The root inode
-    pub static ref ROOT_INODE: Arc<OSInode> = {
-        info!("kernel: lazy load root inode");
-        debug!("kernel: load BLOCK_DEVICE fs");
-        let fs = Fat32FS::load(BLOCK_DEVICE.clone());
-        debug!("kernel: get root inode");
-        let root_inode = Fat32FS::root_inode(&fs);
-        debug!("kernel: create OSInode");
-        let inode: Arc<dyn Inode> = Arc::new(root_inode);
-        Arc::new(OSInode {
-            readable: true,
-            writable: true,
-            inner: unsafe { UPSafeCell::new(OSInodeInner { pos: 0, name: "/".to_string(), inode }) }
-        })
-    };
-}
-=======
 /* Impl File for Inode */
->>>>>>> d4e85f9f
 
 impl File for dyn Inode {
     fn readable(&self) -> bool {
@@ -345,13 +217,7 @@
     }
 
     fn read(&self, mut buf: UserBuffer) -> usize {
-<<<<<<< HEAD
-        trace!("kernel: OSInode::read");
-        let mut inner = self.inner.exclusive_access(file!(), line!());
-        let mut total_read_size = 0usize;
-=======
         let mut total_read_size = 0;
->>>>>>> d4e85f9f
         for slice in buf.buffers.iter_mut() {
             let read_size = self.read_at(total_read_size, slice);
             if read_size == 0 {
@@ -363,11 +229,6 @@
     }
 
     fn read_all(&self) -> Vec<u8> {
-<<<<<<< HEAD
-        trace!("kernel: file::read_all");
-        let mut inner = self.inner.exclusive_access(file!(), line!());
-=======
->>>>>>> d4e85f9f
         let mut buffer = [0u8; 512];
         let mut v: Vec<u8> = Vec::new();
         let mut total_read_size = 0;
@@ -383,13 +244,7 @@
     }
 
     fn write(&self, buf: UserBuffer) -> usize {
-<<<<<<< HEAD
-        trace!("kernel: OSInode::write");
-        let mut inner = self.inner.exclusive_access(file!(), line!());
-        let mut total_write_size = 0usize;
-=======
         let mut total_write_size = 0;
->>>>>>> d4e85f9f
         for slice in buf.buffers.iter() {
             let write_size = self.write_at(total_write_size, slice);
             if write_size == 0 {
@@ -401,11 +256,6 @@
     }
 
     fn fstat(&self) -> Option<Stat> {
-<<<<<<< HEAD
-        let inner = self.inner.exclusive_access(file!(), line!());
-        Some(inner.inode.clone().fstat())
-=======
         todo!()
->>>>>>> d4e85f9f
     }
 }